[project]
name = "pydna"
<<<<<<< HEAD
=======
authors = [
    { name = "Björn F. Johansson", email = "bjornjobb@gmail.com" }
]
dynamic = ["version"]
license = {file = "LICENSE.txt"}
keywords=["bioinformatics", "DNA", "cloning", "Jupyter"]
>>>>>>> d2d4501d
dependencies = [
"appdirs>=1.4.4",
"biopython>=1.80",
"networkx>=2.8.8",
"prettytable>=3.5.0"]
classifiers=["Development Status :: 4 - Beta",
           "Environment :: Console",
           "Intended Audience :: Education",
           "Intended Audience :: Developers",
           "Intended Audience :: Science/Research",
           "License :: OSI Approved :: BSD License",
           "Operating System :: OS Independent",
           "Programming Language :: Python :: 3.7",
           "Programming Language :: Python :: 3.8",
           "Programming Language :: Python :: 3.9",
           "Programming Language :: Python :: 3.10",
           "Programming Language :: Python :: 3.11",
           "Topic :: Education",
           "Topic :: Scientific/Engineering :: Bio-Informatics", ]
[project.optional-dependencies]
dependencies = [
"CAI>=1.0.3",
"numpy>=1.23.5",
"pillow>=9.2.0",
"scipy>=1.9.3",
"pyparsing>=3.0.9",
"requests>=2.28.1",
"ipython>=8.2.0"]

test = [
"pytest>=7.2.0",
"pytest-cov>=4.0.0",
"pytest-doctestplus>=0.12.1",
"coverage>=6.5.0",
"nbval>=0.9.6",
"requests>=2.26.0",
"requests-mock>=1.9.3",
"setuptools>=58.5.3"]

[build-system]
requires = [
"setuptools>=45",
"wheel",
"setuptools_scm>=6.2"]

[tool.setuptools_scm]
write_to = "src/pydna/_version.py"

<<<<<<< HEAD
=======
[project.urls]
homepage = "https://github.com/BjornFJohansson/pydna"
documentation = "https://pydna.readthedocs.io"
repository = "https://github.com/BjornFJohansson/pydna"

>>>>>>> d2d4501d
# https://www.toml-lint.com<|MERGE_RESOLUTION|>--- conflicted
+++ resolved
@@ -1,14 +1,10 @@
+# https://www.toml-lint.com
 [project]
 name = "pydna"
-<<<<<<< HEAD
-=======
-authors = [
-    { name = "Björn F. Johansson", email = "bjornjobb@gmail.com" }
-]
+authors = [{ name = "Björn F. Johansson", email = "bjornjobb@gmail.com" }]
 dynamic = ["version"]
 license = {file = "LICENSE.txt"}
 keywords=["bioinformatics", "DNA", "cloning", "Jupyter"]
->>>>>>> d2d4501d
 dependencies = [
 "appdirs>=1.4.4",
 "biopython>=1.80",
@@ -57,12 +53,7 @@
 [tool.setuptools_scm]
 write_to = "src/pydna/_version.py"
 
-<<<<<<< HEAD
-=======
 [project.urls]
 homepage = "https://github.com/BjornFJohansson/pydna"
 documentation = "https://pydna.readthedocs.io"
-repository = "https://github.com/BjornFJohansson/pydna"
-
->>>>>>> d2d4501d
-# https://www.toml-lint.com+repository = "https://github.com/BjornFJohansson/pydna"